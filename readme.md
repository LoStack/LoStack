--- conflicted
+++ resolved
@@ -1,13 +1,8 @@
 # LoStack - Easy Docker Service Management
 
-<<<<<<< HEAD
 A *"One Container to Rule Them All"* approach to create a multi-user Docker ecosystem in minutes.
 
 LoStack serves as a simple way to automate and standardize service installation, and provide a friendly way to handle user management, group-based access control, service discovery, routing, log inspection, Docker container actions, and more.
-=======
-An opinionated, highly integrated container for deploying, and managing Docker services: LoStack automates the hard parts of deploying a multi-user environment with Single Sign-On (SSO), easy group-based access control, automatic service discovery, routing, and more.
->>>>>>> edb6ce9c
-
 
 ![LoStack Architecture](docs/images/architecture.png?raw=true "LoStack Architecture")
 
@@ -31,25 +26,20 @@
 - **Easy Configuration**:
     - Configure all of your services either through simple, easy-to-understand Docker labels, or through the simple and intuitive web UI
     - Automatically route services over HTTPS through Traefik without exposing ports on your local network.
-<<<<<<< HEAD
-    - Automatically generate self-signed certs on initial deployment for easy setup. Optionally supply your own.
+    - Automatically generate self-signed certs on initial deployment for easy setup. Or if you'd rather, you can also just supply your own!
+    - Automatically shut down services when not in use for power-saving, and start them as needed by accessing their URL.
 - **Scale-To-Zero**:
     - Services can be configured to automatically start / stop automatically after user inactiviy.
-- **Web-Based Management**:
-    - Depot, container, and service-group manager. Customizable dashbord only shows what users have access to.
-    - UI Developed in Bootstrap, with attention to mobile support
-    - Per-user theme system, over a dozen built-in UI themes, customizable CSS, and dozens of text-editor themes.
-    - Integrated file editor, live log viewer, and more planned (SSH and FTP clients coming soon).
-=======
-    - Automatically generate self-signed certs on initial deployment for easy setup. Or if you'd rather, you can also just supply your own!
-    - Automatically shut down services when not in use for power-saving, or leave them running for ready access when you need them
 - **Web-Based Management**:
     - Application depot, container, and service-group manager. Customizable dashbord only shows what a user has permissions to access.
     - UI Developed in Bootstrap with attention to mobile support
     - Per-user theme system, over a dozen built-in UI themes, customizable CSS, and dozens of text-editor themes
     - A growing, community-driven depot of pre-configured services including music library managers, ebook readers, chat clients, file servers, and plenty more!
     - Integrated file editor, live log viewer, and more planned (SSH and FTP clients coming soon) 
->>>>>>> edb6ce9c
+    - Depot, container, and service-group manager. Customizable dashbord only shows what users have access to.
+    - UI Developed in Bootstrap, with attention to mobile support
+    - Per-user theme system, over a dozen built-in UI themes, customizable CSS, and dozens of text-editor themes.
+    - Integrated file editor, live log viewer, and more planned (SSH and FTP clients coming soon).
 - **User Management**:
     - Create and manage system Users and Groups.
     - Easily configure which groups have access to which services.
